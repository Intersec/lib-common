--- conflicted
+++ resolved
@@ -90,91 +90,43 @@
     ctx.check_cfg(package='valgrind', uselib_store='valgrind',
                   args=['--cflags'], mandatory=False)
 
-<<<<<<< HEAD
     # {{{ Python 3
 
     ctx.find_program('python3')
     ctx.find_program('python3-config', var='PYTHON3_CONFIG')
-=======
-    # {{{ Python 2
-
-    # TODO waf: use waf python tool for that?
-    ctx.find_program('python2')
-
-    # Check version is >= 2.6
-    py_ver = ctx.cmd_and_log(ctx.env.PYTHON2 + ['--version'],
-                             output=Context.STDERR)
-    py_ver = py_ver.strip()[len('Python '):]
-    py_ver_minor = int(py_ver.split('.')[1])
-    if py_ver_minor not in [6, 7]:
-        ctx.fatal('unsupported python version {0}'.format(py_ver))
-
-    # Get compilation flags
-    if py_ver_minor == 6:
-        ctx.find_program('python2.6-config', var='PYTHON2_CONFIG')
+
+    py_cflags = ctx.cmd_and_log(ctx.env.PYTHON3_CONFIG + ['--includes'])
+    py_cflags = shlex.split(py_cflags)
+    ctx.env.append_unique('CFLAGS_python3', py_cflags)
+
+    py_ldflags = ctx.cmd_and_log(ctx.env.PYTHON3_CONFIG + ['--ldflags'])
+    py_ldflags = shlex.split(py_ldflags)
+    ctx.env.append_unique('LDFLAGS_python3', py_ldflags)
+
+    # pylint: disable=line-too-long
+    # We need to '--embed' for python 3.8+ for standalone executables.
+    # See https://docs.python.org/3/whatsnew/3.8.html#debug-build-uses-the-same-abi-as-release-build
+    # For python < 3.8, the cflags and ldflags are the same for both
+    # shared libraries and standalone executables.
+    try:
+        py_embed_cflags = ctx.cmd_and_log(ctx.env.PYTHON3_CONFIG +
+                                          ['--includes', '--embed'])
+    except Errors.WafError:
+        py_embed_cflags = py_cflags
     else:
-        ctx.find_program('python2.7-config', var='PYTHON2_CONFIG')
-
-    py_cflags = ctx.cmd_and_log(ctx.env.PYTHON2_CONFIG + ['--includes'])
-    ctx.env.append_unique('CFLAGS_python2', shlex.split(py_cflags))
-
-    py_ldflags = ctx.cmd_and_log(ctx.env.PYTHON2_CONFIG + ['--ldflags'])
-    ctx.env.append_unique('LDFLAGS_python2', shlex.split(py_ldflags))
->>>>>>> 740137c1
-
-    py_cflags = ctx.cmd_and_log(ctx.env.PYTHON3_CONFIG + ['--includes'])
-    ctx.env.append_unique('CFLAGS_python3', py_cflags.strip().split(' '))
+        py_embed_cflags = shlex.split(py_embed_cflags)
+
+    ctx.env.append_unique('CFLAGS_python3_embed', py_embed_cflags)
 
     try:
-<<<<<<< HEAD
-        # pylint: disable=line-too-long
-        # First, use '--embed' for python 3.8+.
-        # See https://docs.python.org/3/whatsnew/3.8.html#debug-build-uses-the-same-abi-as-release-build
-        py_ldflags = ctx.cmd_and_log(ctx.env.PYTHON3_CONFIG +
-                                     ['--ldflags', '--embed'])
+        py_embed_ldflags = ctx.cmd_and_log(ctx.env.PYTHON3_CONFIG +
+                                           ['--ldflags', '--embed'])
     except Errors.WafError:
-        py_ldflags = ctx.cmd_and_log(ctx.env.PYTHON3_CONFIG + ['--ldflags'])
-
-    ctx.env.append_unique('LDFLAGS_python3', py_ldflags.strip().split(' '))
-=======
-        ctx.find_program(['python3-config', 'python3.6-config'],
-                         var='PYTHON3_CONFIG')
-    except Errors.ConfigurationError as e:
-        Logs.debug('cannot configure python3: %s', e.msg)
+        py_embed_ldflags = py_ldflags
     else:
-        py_cflags = ctx.cmd_and_log(ctx.env.PYTHON3_CONFIG + ['--includes'])
-        py_cflags = shlex.split(py_cflags)
-        ctx.env.append_unique('CFLAGS_python3', py_cflags)
-
-        py_ldflags = ctx.cmd_and_log(ctx.env.PYTHON3_CONFIG + ['--ldflags'])
-        py_ldflags = shlex.split(py_ldflags)
-        ctx.env.append_unique('LDFLAGS_python3', py_ldflags)
-
-        # pylint: disable=line-too-long
-        # We need to '--embed' for python 3.8+ for standalone executables.
-        # See https://docs.python.org/3/whatsnew/3.8.html#debug-build-uses-the-same-abi-as-release-build
-        # For python < 3.8, the cflags and ldflags are the same for both
-        # shared libraries and standalone executables.
-        try:
-            py_embed_cflags = ctx.cmd_and_log(ctx.env.PYTHON3_CONFIG +
-                                              ['--includes', '--embed'])
-        except Errors.WafError:
-            py_embed_cflags = py_cflags
-        else:
-            py_embed_cflags = shlex.split(py_embed_cflags)
-
-        ctx.env.append_unique('CFLAGS_python3_embed', py_embed_cflags)
-
-        try:
-            py_embed_ldflags = ctx.cmd_and_log(ctx.env.PYTHON3_CONFIG +
-                                               ['--ldflags', '--embed'])
-        except Errors.WafError:
-            py_embed_ldflags = py_ldflags
-        else:
-            py_embed_ldflags = shlex.split(py_embed_ldflags)
-
-        ctx.env.append_unique('LDFLAGS_python3_embed', py_embed_ldflags)
->>>>>>> 740137c1
+        py_embed_ldflags = shlex.split(py_embed_ldflags)
+
+    ctx.env.append_unique('LDFLAGS_python3_embed', py_embed_ldflags)
 
     # }}}
     # {{{ lib clang
