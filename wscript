--- conflicted
+++ resolved
@@ -89,43 +89,7 @@
     ctx.check_cfg(package='valgrind', uselib_store='valgrind',
                   args=['--cflags'])
 
-<<<<<<< HEAD
-    # Linux UAPI SCTP header
-    sctp_h = '/usr/include/linux/sctp.h'
-    if os.path.exists(sctp_h):
-        sctp_flag = '-DHAVE_LINUX_UAPI_SCTP_H'
-        ctx.env.CFLAGS.append(sctp_flag)
-        ctx.env.CLANG_FLAGS.append(sctp_flag)
-        ctx.env.CLANG_REWRITE_FLAGS.append(sctp_flag)
-        ctx.msg('Checking for Linux UAPI SCTP header', sctp_h)
-    else:
-        Logs.info('missing Linux UAPI SCTP header,'
-                  ' it will be replaced by a custom one')
-
     # {{{ Python 3
-=======
-    # {{{ Python 2
-
-    # TODO waf: use waf python tool for that?
-    ctx.find_program('python2')
-
-    # Check version is >= 2.6
-    py_ver = ctx.cmd_and_log(ctx.env.PYTHON2 + ['--version'],
-                             output=Context.STDERR)
-    py_ver = py_ver.strip()[len('Python '):]
-    py_ver_minor = int(py_ver.split('.')[1])
-    if py_ver_minor not in [6, 7]:
-        ctx.fatal('unsupported python version {0}'.format(py_ver))
-
-    # Get compilation flags
-    if py_ver_minor == 6:
-        ctx.find_program('python2.6-config', var='PYTHON2_CONFIG')
-    else:
-        ctx.find_program('python2.7-config', var='PYTHON2_CONFIG')
-
-    py_cflags = ctx.cmd_and_log(ctx.env.PYTHON2_CONFIG + ['--includes'])
-    ctx.env.append_unique('CFLAGS_python2', py_cflags.strip().split(' '))
->>>>>>> 9676bd26
 
     ctx.find_program('python3')
     ctx.find_program('python3-config', var='PYTHON3_CONFIG')
