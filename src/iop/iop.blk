--- conflicted
+++ resolved
@@ -2177,14 +2177,9 @@
 }
 
 static int
-<<<<<<< HEAD
 iop_compile_field_path(const iop_struct_t *st, lstr_t field_path_s,
-                       int flags, iop_field_path_t *fp, sb_t *err)
-=======
-t_iop_compile_field_path(const iop_struct_t *st, lstr_t field_path_s,
-                         int flags, const void *nullable value,
-                         iop_field_path_t *fp, sb_t *err)
->>>>>>> 0bcc4bf1
+                       int flags, const void *nullable value,
+                       iop_field_path_t *fp, sb_t *err)
 {
     const iop_field_t *fdesc = NULL;
     pstream_t field_path_ps = ps_initlstr(&field_path_s);
@@ -2362,15 +2357,9 @@
 {
     iop_field_path_t *fp;
 
-<<<<<<< HEAD
     fp = mp_iop_field_path_init(mp, mp_new_raw(mp, iop_field_path_t, 1));
     RETHROW_NP(iop_compile_field_path(st, path, FIELD_PATH_ALLOW_WILDCARD,
-                                      fp, err));
-=======
-    fp = t_iop_field_path_init(t_new_raw(iop_field_path_t, 1));
-    RETHROW_NP(t_iop_compile_field_path(st, path, FIELD_PATH_ALLOW_WILDCARD,
-                                        NULL, fp, err));
->>>>>>> 0bcc4bf1
+                                      NULL, fp, err));
 
     return fp;
 }
@@ -2433,7 +2422,7 @@
     iop_field_path_t *fp;
 
     fp = t_iop_field_path_init(t_new_raw(iop_field_path_t, 1));
-    RETHROW(t_iop_compile_field_path(st, path, 0, value, fp, err));
+    RETHROW(iop_compile_field_path(st, path, 0, value, fp, err));
 
     iop_field_path_get_type(fp, type, is_array);
     return 0;
@@ -2598,13 +2587,8 @@
         iop_sort_priv_t *priv = &sorts.tab[pos];
 
         t_iop_field_path_init(&priv->fp);
-<<<<<<< HEAD
-        RETHROW(iop_compile_field_path(st, sort->field_path, 0, &priv->fp,
-                                       err));
-=======
-        RETHROW(t_iop_compile_field_path(st, sort->field_path, 0, NULL,
-                                         &priv->fp, err));
->>>>>>> 0bcc4bf1
+        RETHROW(iop_compile_field_path(st, sort->field_path, 0, NULL,
+                                       &priv->fp, err));
 
         if (priv->fp.fdesc
         &&  priv->fp.fdesc->type == IOP_T_VOID
@@ -2904,11 +2888,7 @@
 
     t_iop_field_path_init(&fp);
     /* TODO Support wildcards. */
-<<<<<<< HEAD
-    RETHROW(iop_compile_field_path(st, field_path, 0, &fp, err));
-=======
-    RETHROW(t_iop_compile_field_path(st, field_path, 0, NULL, &fp, err));
->>>>>>> 0bcc4bf1
+    RETHROW(iop_compile_field_path(st, field_path, 0, NULL, &fp, err));
     assert (fp.is_typename || fp.fdesc);
 
     if (OPT_ISSET(is_set)) {
