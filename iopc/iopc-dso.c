/***************************************************************************/
/*                                                                         */
/* Copyright 2019 INTERSEC SA                                              */
/*                                                                         */
/* Licensed under the Apache License, Version 2.0 (the "License");         */
/* you may not use this file except in compliance with the License.        */
/* You may obtain a copy of the License at                                 */
/*                                                                         */
/*     http://www.apache.org/licenses/LICENSE-2.0                          */
/*                                                                         */
/* Unless required by applicable law or agreed to in writing, software     */
/* distributed under the License is distributed on an "AS IS" BASIS,       */
/* WITHOUT WARRANTIES OR CONDITIONS OF ANY KIND, either express or implied.*/
/* See the License for the specific language governing permissions and     */
/* limitations under the License.                                          */
/*                                                                         */
/***************************************************************************/

#include <dlfcn.h>
#include <sys/wait.h>

#include <lib-common/unix.h>
#include <lib-common/core.h>

#include "iopc.h"
#include "iopc.fc.c"

typeof(iopc_g) iopc_g = {
    .logger       = LOGGER_INIT_INHERITS(NULL, "iopc"),
    .class_id_min = 0,
    .class_id_max = 0xFFFF,
};

static struct {
    logger_t logger;
} iopc_so_g = {
#define _G  iopc_so_g
    .logger = LOGGER_INIT_INHERITS(&iopc_g.logger, "dso"),
};

static int do_call(char * const argv[], sb_t *err)
{
    pid_t pid;

    pid = ifork();
    if (pid < 0) {
        sb_setf(err, "unable to fork(): %m");
        return -1;
    }

    if (pid == 0) {
        setpgid(0, 0);
        execvp(argv[0], argv);
        logger_fatal(&_G.logger, "unable to run %s: %m", argv[0]);
    }

    for (;;) {
        int status;

        if (waitpid(pid, &status, 0) < 0) {
            sb_setf(err, "waitpid: %m");
        }
        if (WIFEXITED(status)) {
            return WEXITSTATUS(status) ? -1 : 0;
        }
        if (WIFSIGNALED(status)) {
            sb_setf(err, "%s killed with signal %s", argv[0],
<<<<<<< HEAD
                    sys_siglist[WTERMSIG(status)]);
=======
                    strsignal(WTERMSIG(status)));
            MODULE_METHOD_RUN_INT(at_fork_on_child_terminated, pid);
>>>>>>> 323e4ebd
            return -1;
        }
    }

    return 0;
}

static int do_compile(const qv_t(str) *in, const char *out, sb_t *err)
{
    t_scope;
    qv_t(cstr) args;

    t_qv_init(&args, 20);

    qv_append(&args, "cc");

    qv_append(&args, "-std=gnu99");
    qv_append(&args, "-shared");
    qv_append(&args, "-fPIC");

    qv_append(&args, "-Wall");
    qv_append(&args, "-Werror");
    qv_append(&args, "-Wextra");
    qv_append(&args, "-Wno-unused-parameter");

#ifdef NDEBUG
    qv_append(&args, "-s");                       /* strip DSO        */
    qv_append(&args, "-O3");
#else
    qv_append(&args, "-O0");
    /* XXX valgrind does not support loading dso built with -g3, it fails with
     * "Warning: DWARF2 reader: Badly formed extended line op encountered"
     */
    if (mem_tool_is_running(MEM_TOOL_VALGRIND)) {
        qv_append(&args, "-g");
    } else {
        qv_append(&args, "-g3");
    }
#endif
    qv_append(&args, "-fno-strict-aliasing");

    qv_append(&args, "-o");
    qv_append(&args, out);                        /* DSO output       */
    tab_for_each_entry(s, in) {
        qv_append(&args, s);
    }
    qv_append(&args, NULL);

    return do_call((char * const *)args.tab, err);
}

static int
iopc_build(const char *pfxdir, bool display_pfx, const qm_t(iopc_env) *env,
           const char *iopfile, const char *iopdata, const char *outdir,
           bool is_main_pkg, lstr_t * nullable pkgname,
           lstr_t * nullable pkgpath)
{
    t_scope;
    SB_1k(sb);
    iopc_pkg_t *pkg;
    lstr_t farch;

    farch = t_farch_get_data(iopc_farch, "../iop-compat.h");
    sb_add_lstr(&sb, farch);
    farch = t_farch_get_data(iopc_farch, "../iop-internals.h");
    sb_add_lstr(&sb, farch);

    iopc_g.prefix_dir     = pfxdir;
    iopc_g.display_prefix = display_pfx;

    iopc_do_c_g.resolve_includes = false;
    iopc_do_c_g.no_const = true;
    iopc_do_c_g.iop_compat_header = sb.data;

    iopc_parser_typer_initialize();

    pkg = iopc_parse_file(NULL, env, iopfile, iopdata, is_main_pkg);
    if (!pkg) {
        goto error;
    }

    if (iopc_resolve(pkg) < 0) {
        goto error;
    }

    if (iopc_resolve_second_pass(pkg) < 0) {
        goto error;
    }

    iopc_types_fold(pkg);

    if (iopc_do_c(pkg, outdir, NULL) < 0) {
        goto error;
    }

    if (is_main_pkg && iopc_do_json(pkg, outdir, NULL) < 0) {
        goto error;
    }

    if (pkgname) {
        *pkgname = lstr_dups(pretty_path_dot(pkg->name), -1);
    }
    if (pkgpath) {
        *pkgpath = lstr_dups(pretty_path(pkg->name), -1);
    }

    iopc_parser_typer_shutdown();
    return 0;

  error:
    iopc_parser_typer_shutdown();
    return -1;
}

void iopc_dso_set_class_id_range(uint16_t class_id_min, uint16_t class_id_max)
{
    iopc_g.class_id_min = class_id_min;
    iopc_g.class_id_max = class_id_max;
}

int iopc_dso_build(const char *pfxdir, bool display_pfx,
                   const char *iopfile, const qm_t(iopc_env) *env,
                   const char *outdir, sb_t *err)
{
    SB_1k(sb);
    SB_1k(local_err);
    const qv_t(log_buffer) *log_buffer;
    lstr_t pkgname = LSTR_NULL_V, pkgpath = LSTR_NULL_V;
    char so_path[PATH_MAX], path[PATH_MAX], tmppath[PATH_MAX];
    char json_path[PATH_MAX];
    qv_t(str) sources;
    int ret = 0;
    const char *filepart = path_filepart(iopfile);

    qv_init(&sources);

    path_extend(so_path, outdir, "%s.so", filepart);

    path_extend(tmppath, outdir, "%s.%d.XXXXXX", filepart, getpid());
    if (!mkdtemp(tmppath)) {
        sb_setf(err, "failed to create temporary directory %s: %m",
                tmppath);
        return -1;
    }

    /* We'll get the error produced by iopc_build by using the log buffers. */
    log_start_buffering_filter(false, LOG_ERR);

    if (iopc_build(pfxdir, display_pfx, env, iopfile, NULL, tmppath, true,
                   &pkgname, &pkgpath) < 0)
    {
        goto iopc_build_error;
    }

    /* move json to outdir */
    path_extend(json_path, outdir, "%*pM.json", LSTR_FMT_ARG(pkgpath));
    path_extend(path, tmppath, "%*pM.json",  LSTR_FMT_ARG(pkgpath));
    if (rename(path, json_path) < 0) {
        sb_setf(err, "failed to create json file `%s`: %m", json_path);
        return -1;
    }

    qv_append(&sources, asprintf("-I%s", tmppath));

    path_extend(path, tmppath, "%*pM.c",  LSTR_FMT_ARG(pkgpath));
    qv_append(&sources, p_strdup(path));

    sb_addf(&sb, "#include \"%*pM.h\"\n", LSTR_FMT_ARG(pkgpath));
    sb_adds(&sb, "IOP_EXPORT_PACKAGES_COMMON;\n");
    sb_adds(&sb, "IOP_USE_EXTERNAL_PACKAGES;\n");
    sb_addf(&sb, "IOP_EXPORT_PACKAGES(&%*pM__pkg);\n", LSTR_FMT_ARG(pkgname));

    path_extend(path, tmppath, "%*pM-iop-plugin.c", LSTR_FMT_ARG(pkgname));
    sb_write_file(&sb, path);
    qv_append(&sources, p_strdup(path));

    qm_for_each_pos(iopc_env, pos, env) {
        const char *depfile = env->keys[pos];
        const char *depdata = env->values[pos];

        if (iopc_build(pfxdir, display_pfx, env, depfile, depdata, tmppath,
                       false, NULL, NULL) < 0)
        {
            goto iopc_build_error;
        }
    }
    log_stop_buffering();

    if (do_compile(&sources, so_path, &local_err) < 0) {
        sb_setf(err, "failed to build `%s`: %*pM",
                so_path, SB_FMT_ARG(&local_err));
        ret = -1;
        goto end;
    }
    logger_trace(&_G.logger, 1, "iop plugin %s successfully built from %s",
                 so_path, iopfile);

  end:
    qv_deep_wipe(&sources, p_delete);
    lstr_wipe(&pkgname);
    lstr_wipe(&pkgpath);
    rmdir_r(tmppath, false);
    return ret;

  iopc_build_error:
    log_buffer = log_stop_buffering();
    if (expect(log_buffer->len)) {
        sb_reset(err);
        tab_for_each_pos_rev(pos, log_buffer) {
            if (!err->len) {
                sb_add_lstr(err, log_buffer->tab[pos].msg);
            } else {
                sb_addf(err, ": %*pM", LSTR_FMT_ARG(log_buffer->tab[pos].msg));
            }
        }
    } else {
        sb_sets(err, "unknown iopc parser error");
    }
    ret = -1;
    goto end;
}

/* {{{ Module */

static int iopc_dso_initialize(void *arg)
{
    return 0;
}

static int iopc_dso_shutdown(void)
{
    return 0;
}

MODULE_BEGIN(iopc_dso)
    MODULE_DEPENDS_ON(iopc);
MODULE_END()

/* }}} */<|MERGE_RESOLUTION|>--- conflicted
+++ resolved
@@ -65,12 +65,7 @@
         }
         if (WIFSIGNALED(status)) {
             sb_setf(err, "%s killed with signal %s", argv[0],
-<<<<<<< HEAD
-                    sys_siglist[WTERMSIG(status)]);
-=======
                     strsignal(WTERMSIG(status)));
-            MODULE_METHOD_RUN_INT(at_fork_on_child_terminated, pid);
->>>>>>> 323e4ebd
             return -1;
         }
     }
